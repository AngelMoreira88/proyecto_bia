<<<<<<< HEAD
name: Deploy Django Backend to Azure Web App (prod only)

on:
  push:
    branches: [ "main" ]   # 👈 SOLO main
  workflow_dispatch:        # permite dispararlo a mano

env:
  AZURE_WEBAPP_NAME: backend-grupobia
  PYTHON_VERSION: "3.12"
=======
name: Deploy Django Backend (stage & prod)

on:
  push:
    branches: [ "stage", "main" ]
  workflow_dispatch:
>>>>>>> 2dc32a93

env:
  AZURE_WEBAPP_NAME: backend-grupobia
  PYTHON_VERSION: "3.12"

jobs:
<<<<<<< HEAD
  build-and-deploy:
=======
  deploy-stage:
    if: github.ref == 'refs/heads/stage'
>>>>>>> 2dc32a93
    runs-on: ubuntu-latest
    steps:
      - name: Checkout
        uses: actions/checkout@v4

      - name: Setup Python
        uses: actions/setup-python@v5
        with:
          python-version: ${{ env.PYTHON_VERSION }}
<<<<<<< HEAD

      - name: Install dependencies
        run: |
          python -m pip install --upgrade pip
          if [ -f requirements.txt ]; then pip install -r requirements.txt; fi

      # (Opcional) tests
      # - name: Run tests
      #   run: pytest -q

      - name: Create ZIP artifact (exclude venv/.git/__pycache__/static/media)
=======

      - name: Install dependencies
        run: |
          python -m pip install --upgrade pip
          if [ -f requirements.txt ]; then pip install -r requirements.txt; fi

      - name: Create ZIP artifact
        run: |
          zip -r backend.zip . \
            -x "venv*/**" ".git/**" "__pycache__/**" "*.pyc" "static/**" "media/**"

      - name: Deploy to Azure Web App (slot: stage)
        uses: azure/webapps-deploy@v3
        with:
          app-name: ${{ env.AZURE_WEBAPP_NAME }}
          slot-name: stage
          publish-profile: ${{ secrets.AZURE_WEBAPP_PUBLISH_PROFILE_STAGE }}
          package: backend.zip

  deploy-prod:
    if: github.ref == 'refs/heads/main'
    runs-on: ubuntu-latest
    steps:
      - name: Checkout
        uses: actions/checkout@v4

      - name: Setup Python
        uses: actions/setup-python@v5
        with:
          python-version: ${{ env.PYTHON_VERSION }}

      - name: Install dependencies
        run: |
          python -m pip install --upgrade pip
          if [ -f requirements.txt ]; then pip install -r requirements.txt; fi

      - name: Create ZIP artifact
>>>>>>> 2dc32a93
        run: |
          zip -r backend.zip . \
            -x "venv*/**" ".git/**" "__pycache__/**" "*.pyc" "static/**" "media/**"

<<<<<<< HEAD
      - name: Deploy to Azure Web App (PROD)
=======
      - name: Deploy to Azure Web App (production)
>>>>>>> 2dc32a93
        uses: azure/webapps-deploy@v3
        with:
          app-name: ${{ env.AZURE_WEBAPP_NAME }}
          publish-profile: ${{ secrets.AZURE_WEBAPP_PUBLISH_PROFILE }}
          package: backend.zip<|MERGE_RESOLUTION|>--- conflicted
+++ resolved
@@ -1,34 +1,17 @@
-<<<<<<< HEAD
-name: Deploy Django Backend to Azure Web App (prod only)
-
-on:
-  push:
-    branches: [ "main" ]   # 👈 SOLO main
-  workflow_dispatch:        # permite dispararlo a mano
-
-env:
-  AZURE_WEBAPP_NAME: backend-grupobia
-  PYTHON_VERSION: "3.12"
-=======
 name: Deploy Django Backend (stage & prod)
 
 on:
   push:
     branches: [ "stage", "main" ]
   workflow_dispatch:
->>>>>>> 2dc32a93
 
 env:
   AZURE_WEBAPP_NAME: backend-grupobia
   PYTHON_VERSION: "3.12"
 
 jobs:
-<<<<<<< HEAD
-  build-and-deploy:
-=======
   deploy-stage:
     if: github.ref == 'refs/heads/stage'
->>>>>>> 2dc32a93
     runs-on: ubuntu-latest
     steps:
       - name: Checkout
@@ -38,19 +21,6 @@
         uses: actions/setup-python@v5
         with:
           python-version: ${{ env.PYTHON_VERSION }}
-<<<<<<< HEAD
-
-      - name: Install dependencies
-        run: |
-          python -m pip install --upgrade pip
-          if [ -f requirements.txt ]; then pip install -r requirements.txt; fi
-
-      # (Opcional) tests
-      # - name: Run tests
-      #   run: pytest -q
-
-      - name: Create ZIP artifact (exclude venv/.git/__pycache__/static/media)
-=======
 
       - name: Install dependencies
         run: |
@@ -88,16 +58,11 @@
           if [ -f requirements.txt ]; then pip install -r requirements.txt; fi
 
       - name: Create ZIP artifact
->>>>>>> 2dc32a93
         run: |
           zip -r backend.zip . \
             -x "venv*/**" ".git/**" "__pycache__/**" "*.pyc" "static/**" "media/**"
 
-<<<<<<< HEAD
-      - name: Deploy to Azure Web App (PROD)
-=======
       - name: Deploy to Azure Web App (production)
->>>>>>> 2dc32a93
         uses: azure/webapps-deploy@v3
         with:
           app-name: ${{ env.AZURE_WEBAPP_NAME }}
