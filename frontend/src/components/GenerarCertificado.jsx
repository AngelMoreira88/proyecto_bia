--- conflicted
+++ resolved
@@ -1,9 +1,5 @@
-<<<<<<< HEAD
+// frontend/src/components/GenerarCertificado.jsx
 import { useState } from "react";
-=======
-// frontend/src/components/GenerarCertificado.jsx
-import React, { useState } from "react";
->>>>>>> c5421a37
 import axios from "axios";
 import { Link } from "react-router-dom";
 import bienvenidaImg from "../images/ImagenBienvenida.jpg";
@@ -12,12 +8,7 @@
 export default function GenerarCertificado() {
   const [dni, setDni] = useState("");
   const [loading, setLoading] = useState(false);
-  const [error, setError] = useState("");
-<<<<<<< HEAD
-  const [pendientes, setPendientes] = useState([]);
-  const [certificados, setCertificados] = useState([]);
-=======
->>>>>>> c5421a37
+  const [error, setError] = useState("");  // aquí guardamos el mensaje
 
   const handleSubmit = async (e) => {
     e.preventDefault();
@@ -34,30 +25,7 @@
         responseType: "blob",
       });
 
-<<<<<<< HEAD
-      const contentType = res.headers["content-type"];
-
-      if (contentType && contentType.includes("application/json")) {
-        // Respuesta JSON (deudas pendientes o múltiples certificados)
-        const text = await res.data.text();
-        const json = JSON.parse(text);
-
-        if (json.estado === "pendiente") {
-          setPendientes(json.deudas);
-          setError("Existen deudas pendientes.");
-        } else if (json.estado === "varios_cancelados") {
-          setCertificados(json.certificados);
-          setError("Tiene varias deudas canceladas. Puede elegir cuál certificado descargar.");
-        } else {
-          setError(json.error || json.detail || "Respuesta inesperada.");
-        }
-
-        return;
-      }
-
-      // Respuesta PDF (solo una deuda cancelada)
-=======
->>>>>>> c5421a37
+      // Si vino PDF, lo abrimos:
       const pdfBlob = new Blob([res.data], { type: "application/pdf" });
       const url = window.URL.createObjectURL(pdfBlob);
       window.open(url);
@@ -79,8 +47,7 @@
   };
 
   return (
-<<<<<<< HEAD
-    <div style={{ maxWidth: 500, margin: "0 auto", padding: "1rem" }}>
+    <div style={{ maxWidth: 400, margin: "0 auto" }}>
       <h2>Generar Certificado Libre de Deuda</h2>
       <form onSubmit={handleSubmit}>
         <label>
@@ -98,110 +65,16 @@
           disabled={loading}
           style={{ marginTop: 8, padding: "8px 16px" }}
         >
-          {loading ? "Consultando..." : "Generar"}
+          {loading ? "Generando..." : "Generar"}
         </button>
       </form>
 
-      {/* Mensaje de error o información */}
+      {/* aquí mostramos el mensaje de error en rojo */}
       {error && (
         <p style={{ color: "red", marginTop: "1em" }}>
           {error}
         </p>
       )}
-
-      {/* Mostrar deudas pendientes si hay */}
-      {pendientes.length > 0 && (
-        <div style={{ marginTop: "1em" }}>
-          <h4>Deudas pendientes:</h4>
-          <ul>
-            {pendientes.map((deuda, idx) => (
-              <li key={idx}>
-                {deuda.entidadinterna} (ID: {deuda.id_pago_unico}) - Estado: {deuda.estado}
-              </li>
-            ))}
-          </ul>
-        </div>
-      )}
-
-      {/* Mostrar certificados disponibles si hay */}
-      {certificados.length > 0 && (
-        <div style={{ marginTop: "1em" }}>
-          <h4>Certificados disponibles:</h4>
-          <ul>
-            {certificados.map((cert, idx) => (
-              <li key={idx}>
-                {cert.entidadinterna} (ID: {cert.id_pago_unico}) -{" "}
-                <a
-                  href={cert.url_pdf}
-                  target="_blank"
-                  rel="noopener noreferrer"
-                  style={{ color: "#007bff", textDecoration: "underline" }}
-                >
-                  Descargar PDF
-                </a>
-              </li>
-            ))}
-          </ul>
-        </div>
-      )}
     </div>
-=======
-    <>
-      <Header />
-      <div className="container py-5">
-        <div className="row align-items-center">
-          {/* Columna del formulario */}
-          <div className="col-md-6 mb-4">
-            <h2 className="mb-4 text-primary fw-bold">Generar Certificado Libre de Deuda</h2>
-            <p className="mb-4 text-muted">
-              Ingresá tu DNI.
-            </p>
-
-            <form onSubmit={handleSubmit}>
-              <div className="mb-3">
-                <label htmlFor="dni" className="form-label">
-                  DNI
-                </label>
-                <input
-                  type="text"
-                  id="dni"
-                  className="form-control"
-                  value={dni}
-                  onChange={(e) => setDni(e.target.value)}
-                  required
-                />
-              </div>
-
-              <div className="d-flex gap-2 mt-3">
-                <button type="submit" className="btn btn-primary" disabled={loading}>
-                  {loading ? "Generando..." : "Generar"}
-                </button>
-
-                <Link to="/" className="btn btn-secondary">
-                  Volver atrás
-                </Link>
-              </div>
-
-              {error && (
-                <div className="alert alert-danger mt-3" role="alert">
-                  {error}
-                </div>
-              )}
-            </form>
-          </div>
-
-          {/* Columna de imagen */}
-          <div className="col-md-6 text-center">
-            <img
-              src={bienvenidaImg}
-              alt="Certificado"
-              className="img-fluid rounded shadow"
-              style={{ maxHeight: "400px", objectFit: "cover" }}
-            />
-          </div>
-        </div>
-      </div>
-    </>
->>>>>>> c5421a37
   );
 }